// -*- mode: js; indent-tabs-mode: nil; js-basic-offset: 4 -*-
//
// This file is part of ThingTalk
//
// Copyright 2015-2016 The Board of Trustees of the Leland Stanford Junior University
//
// Author: Giovanni Campagna <gcampagn@cs.stanford.edu>
//
// See COPYING for details
"use strict";

const assert = require('assert');

//const Ast = require('./ast');
const Type = require('../type');
const { prettyprintType, prettyprintAnnotations } = require('../prettyprint');
const { Value } = require('./values');
const toJS = require('./toJS');

// Class and function definitions

function makeIndex(args) {
    var index = {};
    var i = 0;
    for (var a of args)
        index[a] = i++;
    return index;
}

const ArgDirection = {
    IN_REQ: 'in req',
    IN_OPT: 'in opt',
    OUT: 'out'
};
module.exports.ArgDirection = ArgDirection;

function legacyAnnotationToValue(value) {
    let v = null;
    if (typeof value === 'string')
        v = Value.String(value);
    else if (typeof value === 'boolean')
        v = Value.Boolean(value);
    else if (typeof value === 'number')
        v = Value.Number(value);
    else if (Array.isArray(value))
        v = Value.Array(value.map((elem) => legacyAnnotationToValue(elem)));
    return v;
}

class ArgumentDef {
    constructor(direction, name, type, metadata, annotations) {
        this.direction = direction;
        this.is_input = direction ? direction !== ArgDirection.OUT : undefined;
        this.required = direction ? direction === ArgDirection.IN_REQ : undefined;
        this.name = name;
        this.type = type;
        this.metadata = metadata || {};
        this.annotations = annotations || {};
        this.unique = this.annotations.unique && this.annotations.unique.isBoolean && this.annotations.unique.value === true;
        if (this.direction && type.isCompound)
            this._updateFields(type);
    }

    _updateFields(type) {
        for (let field in type.fields) {
            const argumentDef = type.fields[field];
            argumentDef.direction = this.direction;
            argumentDef.is_input = this.is_input;
            argumentDef.required = this.required;

            if (argumentDef.type.isCompound)
                this._updateFields(argumentDef.type);
        }
    }

    get canonical() {
        let canonical = this.metadata.canonical;
        if (typeof canonical === 'string')
            return canonical;
        if (typeof canonical === 'object' && 'npp' in canonical)
            return canonical['npp'][0];
        return this.name;
    }

    getAnnotation(key) {
        if (Object.prototype.hasOwnProperty.call(this.annotations, key))
            return this.annotations[key].toJS();
        else
            return undefined;
    }

    clone() {
        const metadata = {};
        Object.assign(metadata, this.metadata);
        const annotations = {};
        Object.assign(annotations, this.annotations);

        return new ArgumentDef(this.direction, this.name, this.type,
            metadata, annotations);
    }

    toString(prefix = '') {
        return `${this.direction} ${this.name}: ${prettyprintType(this.type, prefix)}${prettyprintAnnotations(this, ' ', false)}`;
    }
    prettyprint(prefix = '') {
        return `${prefix}${this}`;
    }

    toManifest() {
        const obj = {
            name: this.name,
            type: prettyprintType(this.type),
            question: this.metadata['prompt'] || '',
            is_input: this.is_input,
            required: this.required
        };
        for (let key in this.annotations)
            obj[key] = this.annotations[key].toJS();
        return obj;
    }

    static fromManifest(manifest) {
        let is_input = manifest.is_input;
        let required = manifest.required;
        let direction = is_input ? (required ? ArgDirection.IN_REQ : ArgDirection.IN_OPT) : ArgDirection.OUT;
        let name = manifest.name;
        let type = Type.fromString(manifest.type);
        let metadata = {};
        if (manifest.question && manifest.question.length > 0) metadata.prompt = manifest.question;
        let annotations = {};
        for (let key in manifest) {
            if (['is_input', 'required', 'type', 'name', 'question'].indexOf(key) >= 0)
                continue;
            const v = legacyAnnotationToValue(manifest[key]);
            if (v)
                annotations[key] = v;
        }

        return new ArgumentDef(direction, name, type, metadata, annotations);
    }
}
module.exports.ArgumentDef = ArgumentDef;

// the signature (functional type) of a TT expression,
// either a table, stream or action
class ExpressionSignature {
    constructor(functionType, _extends, args, is_list, is_monitorable, require_filter, default_projection, no_filter, parent = null) {
        // ignored, for compat only
        this.kind_type = 'other';
        this._functionType = functionType;

        assert(functionType === 'stream' || functionType === 'query' || functionType === 'action');
        assert(Array.isArray(args));
        if (functionType === 'query') {
            assert(typeof is_list === 'boolean');
            assert(typeof is_monitorable === 'boolean');
        }

<<<<<<< HEAD
        this._args = [];
        this._types = [];
        this._argmap = {};
        this._inReq = {};
        this._inOpt = {};
        this._out = {};
        this.argcanonicals = [];
        this.questions = [];

        this._loadArguments(args);

        this.is_list = is_list;
        this.is_monitorable = is_monitorable;
        this.require_filter = require_filter || false;
        this.default_projection = default_projection || [];
        this.no_filter = no_filter || false;

        this._extends = _extends || [];
        this._parent = parent;
        this._argFlattened = false;
    }

    _loadArguments(args) {
        this._args = this._args.concat(args.map((a) => a.name));
        this._types = this._types.concat(args.map((a) => a.type));
        this._index = makeIndex(this._args);
=======
        // flatten compound parameters
        args = this._flattenCompoundArguments(args);

        argnames = args.map((a) => a.name);
        types = args.map((a) => a.type);
        index = makeIndex(argnames);
>>>>>>> a9479a9e

        for (let arg of args) {
            if (arg.is_input && arg.required)
                this._inReq[arg.name] = arg.type;
            else if (arg.is_input)
                this._inOpt[arg.name] = arg.type;
            else
                this._out[arg.name] = arg.type;
        }

        for (let arg of args) {
            this.argcanonicals.push(arg.canonical);
            this.questions.push(arg.metadata.question || arg.metadata.prompt || '');
            this._argmap[arg.name] = arg;
        }

    }

    _flattenCompoundArguments(args) {
        let flattened = args;
        const existed = args.map((a) => a.name);
        for (let arg of args)
            flattened = flattened.concat(this._flattenCompoundArgument(existed, arg));
        return flattened;
    }

    _flattenCompoundArgument(existed, arg) {
        let flattened = existed.includes(arg.name) ? [] : [arg];
        if (arg.type.isCompound) {
            for (let f in arg.type.fields) {
                const a = arg.type.fields[f].clone();
                a.name = arg.name + '.' + a.name;
                flattened = flattened.concat(this._flattenCompoundArgument(existed, a));
            }
        }
        return flattened;
    }

    hasArgument(arg) {
        return this._argmap[arg] !== undefined;
    }
    getArgument(arg) {
        return this._argmap[arg];
    }
    getArgType(arg) {
        return this._argmap[arg] ? this._argmap[arg].type : undefined;
    }
    getArgCanonical(arg) {
        return this._argmap[arg].canonical;
    }

    getArgMetadata(arg) {
        return this._argmap[arg].metadata;
    }
    isArgInput(arg) {
        return this._argmap[arg].is_input;
    }
    isArgRequired(arg) {
        return this._argmap[arg].required;
    }

    *iterateArguments() {
        for (let arg of this._args)
            yield this._argmap[arg];
        if (this.extends.length > 0 && !this._argFlattened) {
            if (!this.class)
                throw new Error(`Class information missing from the function definition.`);
            for (let fname of this.extends)
                yield *this.class.getFunction(this.functionType, fname).iterateArguments();
        }
        this._argFlattened = true;
    }

    // extract arguments from base functions
    flattenArguments() {
        const args = [];
        for (let arg of this.iterateArguments())
            args.push(arg);
        this._loadArguments(args);
    }

    _cloneInternal(args) {
        return new ExpressionSignature(this._functionType, this.extends, args,
            this.is_list, this.is_monitorable, this.require_filter, this.default_projection, this.no_filter);
    }

    clone() {
        return this._cloneInternal(this._args.map((a) => this._argmap[a]));
    }
    addArguments(toAdd) {
        const args = this._args.map((a) => this._argmap[a]);
        args.push(...toAdd);
        return this._cloneInternal(args);
    }
    removeArgument(arg) {
        const args = this._args.filter((a) => a !== arg).map((a) => this._argmap[a]);
        return this._cloneInternal(args);
    }
    filterArguments(filter) {
        const args = this._args.filter((a, i) => filter(this._argmap[a], i)).map((a) => this._argmap[a]);
        return this._cloneInternal(args);
    }

    // 'stream', 'query' or 'action'
    get functionType() {
        return this._functionType;
    }

    // a list of names of the base function
    get extends() {
        return this._extends;
    }

    // the associated classdef, or null if this functiondef came out of thin air
    get class() {
        return this._parent;
    }

    get argnames() {
        return this._args;
    }

    // for compatibility
    get types() {
        return this._types;
    }
    get inReq() {
        return this._inReq;
    }
    get inOpt() {
        return this._inOpt;
    }
    get out() {
        return this._out;
    }
    get index() {
        return this._index;
    }
}
module.exports.ExpressionSignature = ExpressionSignature;

class FunctionDef extends ExpressionSignature {
    constructor(functionType, name, _extends, args, is_list, is_monitorable, metadata, annotations, parent = null) {
        metadata = metadata || {};
        annotations = annotations || {};
        let require_filter, default_projection;
        if ('require_filter' in annotations)
            require_filter = annotations.require_filter.value;
        else
            require_filter = false;
        if ('default_projection' in annotations && annotations.default_projection.isArray) {
            default_projection = annotations.default_projection.value.map((param) => {
                return param.value;
            });
        } else {
            default_projection = [];
        }

        super(functionType, _extends, args, is_list, is_monitorable, require_filter, default_projection, false, parent);

        this._name = name;
        this._metadata = metadata;
        this._annotations = annotations;

        // args contains only arguments defined in this function, exclude the ones defined in base functions
        // in contrast, all the argument-related fields inside ExpressionSignature will contains all arguments
        // including the ones in base functions, in order to serve as the schema for all streams/tables/actions
        this.args = args.map((a) => a.name);
    }

    getAnnotation(key) {
        if (Object.prototype.hasOwnProperty.call(this.annotations, key))
            return this.annotations[key].toJS();
        else
            return undefined;
    }

    // the function name
    get name() {
        return this._name;
    }

    // NL metadata (canonical, confirmation, confirmation_remote)
    get metadata() {
        return this._metadata;
    }
    // implementation annotations (eg. "url", "poll_interval" or "json_key")
    get annotations() {
        return this._annotations;
    }

    toString(prefix = '') {
        let annotations = prettyprintAnnotations(this);
        const firstline = `${prefix}${this.is_monitorable ? 'monitorable ' : ''}${this.is_list ? 'list ' : ''}${this.functionType} ${this.name}`;
        // skip arguments flattened from compound param
        const args = this.args.filter((a) => !a.includes('.'));

        let padding = ' '.repeat(firstline.length+1);
        if (args.length === 0)
            return `${firstline}()${annotations};`;
        if (args.length === 1)
            return `${firstline}(${this._argmap[args[0]].toString(padding)})${annotations};`;

        let buffer = `${firstline}(${this._argmap[args[0]].toString(padding)},\n`;
        for (let i = 1; i < args.length-1; i++)
            buffer += `${padding}${this._argmap[args[i]].toString(padding)},\n`;
        buffer += `${padding}${this._argmap[args[args.length-1]].toString(padding)})${annotations};`;
        return buffer;
    }
    prettyprint(prefix = '') {
        return this.toString(prefix);
    }

    // for compatibility
    // do not add new direct properties here - only what was in the old FunctionDef
    // should be exposed
    get canonical() {
        return this.metadata.canonical;
    }
    get confirmation() {
        return this.metadata.confirmation;
    }

    _cloneInternal(args) {
        let metadata = {}, annotations = {};
        Object.assign(metadata, this._metadata);
        Object.assign(annotations, this._annotations);

        return new FunctionDef(this._functionType, this._name, this.extends, args,
            this.is_list, this.is_monitorable, metadata, annotations, this._parent);
    }

    clone() {
        return this._cloneInternal(this.args.map((a) => this._argmap[a]));
    }

    *iterateBaseFunctions() {
        yield this.name;
        if (this.extends.length > 0) {
            if (!this.class)
                throw new Error(`Class information missing from the function definition.`);
            for (let fname of this.extends)
                yield* this.class.getFunction(this.functionType, fname).iterateBaseFunctions();
        }
    }


    toManifest() {
        let interval = this._annotations['poll_interval'];
        const obj = {
            args: this.args.map((a) => this._argmap[a].toManifest()),
            canonical: this.canonical,
            is_list: this.is_list,
            poll_interval: this.is_monitorable ? interval.toJS() : -1,
            confirmation: this.confirmation,
            formatted: this.metadata.formatted || [],
        };
        for (let key in this._annotations) {
            if (key === 'poll_interval')
                continue;
            obj[key] = this._annotations[key].toJS();
        }
        return obj;
    }

    static fromManifest(functionType, name, manifest) {
        let args = manifest.args.map((a) => ArgumentDef.fromManifest(a));
        let is_list = functionType === 'query' ? !!manifest.is_list : false;
        let is_monitorable = functionType === 'query' ? manifest.poll_interval !== -1 : false;
        let metadata = {
            canonical: manifest.canonical || '',
            confirmation: manifest.confirmation || '',
            confirmation_remote: manifest.confirmation_remote || '',
        };
        if (functionType === 'query')
            metadata.formatted = toJS(manifest.formatted);

        let annotations = {};
        if (is_monitorable)
            annotations['poll_interval'] = new Value.Measure(manifest.poll_interval, 'ms');
        for (let key in manifest) {
            if (['args', 'is_list', 'is_monitorable', 'poll_interval',
                 'canonical', 'confirmation', 'confirmation_remote', 'formatted'].indexOf(key) >= 0)
                continue;
            const v = legacyAnnotationToValue(manifest[key]);
            if (v)
                annotations[key] = v;
        }

        if (manifest.url)
            annotations.url = new Value.String(manifest.url);
        return new FunctionDef(functionType, name, [], args, is_list, is_monitorable, metadata, annotations);
    }
}
module.exports.FunctionDef = FunctionDef;<|MERGE_RESOLUTION|>--- conflicted
+++ resolved
@@ -156,7 +156,6 @@
             assert(typeof is_monitorable === 'boolean');
         }
 
-<<<<<<< HEAD
         this._args = [];
         this._types = [];
         this._argmap = {};
@@ -166,6 +165,8 @@
         this.argcanonicals = [];
         this.questions = [];
 
+        // flatten compound parameters
+        args = this._flattenCompoundArguments(args);
         this._loadArguments(args);
 
         this.is_list = is_list;
@@ -183,14 +184,6 @@
         this._args = this._args.concat(args.map((a) => a.name));
         this._types = this._types.concat(args.map((a) => a.type));
         this._index = makeIndex(this._args);
-=======
-        // flatten compound parameters
-        args = this._flattenCompoundArguments(args);
-
-        argnames = args.map((a) => a.name);
-        types = args.map((a) => a.type);
-        index = makeIndex(argnames);
->>>>>>> a9479a9e
 
         for (let arg of args) {
             if (arg.is_input && arg.required)
