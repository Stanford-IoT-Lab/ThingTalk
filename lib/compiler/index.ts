--- conflicted
+++ resolved
@@ -241,11 +241,7 @@
             opCompiler.compileStatement(ruleop);
     }
 
-<<<<<<< HEAD
-    private _compileRule(rule : Ast.ExpressionStatement) : string|CompiledStatement {
-=======
-    private _compileRule(rule : Ast.Rule|Ast.Command) : CompiledStatement {
->>>>>>> 4bfc4bd5
+    private _compileRule(rule : Ast.ExpressionStatement) : CompiledStatement {
         // each rule goes into its own JS function
         const irBuilder = new JSIr.IRBuilder();
         this._doCompileExpressionStatement(rule, irBuilder, false, false);
@@ -337,13 +333,8 @@
         await program.typecheck(this._schemaRetriever);
         this._verifyCompilable(program);
 
-<<<<<<< HEAD
-        const compiledRules : Array<string|CompiledStatement> = [];
+        const compiledRules : CompiledStatement[] = [];
         const immediate : Ast.TopLevelExecutableStatement[] = [];
-=======
-        const compiledRules : CompiledStatement[] = [];
-        const immediate : Array<Ast.Assignment|Ast.ExpressionStatement> = [];
->>>>>>> 4bfc4bd5
         const rules : Ast.ExpressionStatement[] = [];
 
         for (const stmt of program.statements) {
