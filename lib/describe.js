--- conflicted
+++ resolved
@@ -851,13 +851,12 @@
             let schema = permissionFunction.schema;
 
             let confirm = schema.confirmation;
-<<<<<<< HEAD
             let argMap = new Map;
             argMap.set('__device', [clean(kind), -1]);
 
             let filterClone = permissionFunction.filter.clone().optimize();
             if (!filterClone.isAnd)
-                filterClone = Ast.BooleanExpression.And([filterClone]);
+                filterClone = new Ast.BooleanExpression.And([filterClone]);
 
             filterClone.operands.forEach((operand, i) => {
                 // don't traverse Ors or Nots
@@ -892,31 +891,6 @@
                 confirm = this._interp(this._("${confirm} if ${filter}"), {
                     confirm,
                     filter: this.describeFilter(filterClone, schema, scope)
-=======
-            confirm = confirm.replace('$__device', clean(kind));
-
-            if (!permissionFunction.filter.isTrue) {
-                let filterClone = permissionFunction.filter.clone().optimize();
-
-                if (!filterClone.isAnd)
-                    filterClone = new Ast.BooleanExpression.And([filterClone]);
-
-                filterClone.operands.forEach((operand, i) => {
-                    // don't traverse Ors or Nots
-                    if (!operand.isAtom)
-                        return;
-                    if (operand.operator !== '==')
-                        return;
-
-                    let argname = operand.name;
-                    if (confirm.indexOf('$' + argname) >= 0) {
-                        confirm = confirm.replace('$' + argname, this.describeArg(operand.value, scope));
-                        filterClone.operands[i] = Ast.BooleanExpression.True;
-                    } else if (confirm.indexOf('${' + argname + '}') >= 0) {
-                        confirm = confirm.replace('${' + argname + '}', this.describeArg(operand.value, scope));
-                        filterClone.operands[i] = Ast.BooleanExpression.True;
-                    }
->>>>>>> 6d5d0e27
                 });
             }
 
