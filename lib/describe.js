--- conflicted
+++ resolved
@@ -259,17 +259,11 @@
         let filter = expr;
         let argname = filter.name;
         let argcanonical;
-<<<<<<< HEAD
-        if (schema) {
-            if (argname in schema.index)
-                argcanonical = this._describeArgName(argname, schema);
-=======
         if (argname in canonical_overwrite) {
             argcanonical = canonical_overwrite[argname];
         } else if (schema) {
             if (argname in schema.index)
                 argcanonical = schema.getArgCanonical(argname);
->>>>>>> dc643140
             else
                 argcanonical = scope[argname];
         } else {
@@ -375,11 +369,7 @@
         for (let inParam of obj.in_params.concat(extraInParams)) {
             let argname = inParam.name;
             let ptype = obj.schema.inReq[argname] || obj.schema.inOpt[argname];
-<<<<<<< HEAD
-            let argcanonical = this._describeArgName(argname, schema);
-=======
             let argcanonical = schema.getArgCanonical(argname);
->>>>>>> dc643140
             let value = inParam.value.isUndefined ?
                 this._describePlaceholder(ptype) : this.describeArg(inParam.value, scope);
             if (confirm.indexOf('$' + argname) >= 0) {
@@ -609,19 +599,6 @@
         }
     }
 
-<<<<<<< HEAD
-    _describeArgName(argname, schema) {
-        let index = schema.index[argname];
-        let canonical = schema.argcanonicals[index];
-        if (canonical && typeof canonical === 'object') {
-            if (canonical['default'] === 'npp')
-                return canonical['npp'];
-        }
-        return typeof canonical === 'string' ? canonical : clean(argname);
-    }
-
-=======
->>>>>>> dc643140
     _describeArgList(args, schema) {
         return args.map((argname) => schema.getArgCanonical(argname)).join(", ");
     }
@@ -795,11 +772,7 @@
                     confirm = this._("%s if %s").format(confirm, this.describeFilter(filterClone, schema, scope));
             }
             for (let argname of schema.args) {
-<<<<<<< HEAD
-                let argcanonical = this._describeArgName(argname, schema);
-=======
                 let argcanonical = schema.getArgCanonical(argname);
->>>>>>> dc643140
                 if (confirm.indexOf('$' + argname) >= 0)
                     confirm = confirm.replace('$' + argname, this._("any %s").format(argcanonical));
                 else if (confirm.indexOf('${' + argname + '}') >= 0)
@@ -807,11 +780,7 @@
             }
 
             for (let argname in permissionFunction.schema.out)
-<<<<<<< HEAD
-                scope[argname] = this._describeArgName(argname, schema);
-=======
                 scope[argname] = schema.getArgCanonical(argname);
->>>>>>> dc643140
 
             return confirm;
         } else {
