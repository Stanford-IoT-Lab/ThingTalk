--- conflicted
+++ resolved
@@ -25,11 +25,6 @@
 
 export type CompiledFilterHint = [string, string, unknown];
 
-<<<<<<< HEAD
-type CompiledFilterHint = [string, string, unknown];
-
-=======
->>>>>>> 4bfc4bd5
 export interface CompiledQueryHints {
     filter ?: CompiledFilterHint[];
     sort ?: [string, 'asc' | 'desc'];
@@ -180,13 +175,9 @@
     reportError(message : string, err : Error) : Promise<void> {
         throw new Error('Must be overridden');
     }
-<<<<<<< HEAD
+
     /* istanbul ignore next */
-    formatEvent(outputType : string, output : PlainObject, hint : string) : Promise<string> {
-=======
-
     formatEvent(outputType : string, output : Record<string, unknown>, hint : string) : Promise<string> {
->>>>>>> 4bfc4bd5
         throw new Error('Must be overridden');
     }
 }