--- conflicted
+++ resolved
@@ -630,11 +630,6 @@
     if (!ast.isVarRef && !ast.isJoin) {
         assert(ast.selector);
 
-<<<<<<< HEAD
-            if (classdef.extends && classdef.extends.length === 1 && classdef.extends[0] === 'org.thingpedia.builtin.thingengine.remote')
-                ast.__effectiveSelector = new Ast.Selector.Device('org.thingpedia.builtin.thingengine.remote', ast.selector.id, ast.selector.principal);
-            else
-=======
         if (ast.selector.isDevice) {
             let dupes = new Set;
 
@@ -665,7 +660,6 @@
                 else
                     ast.__effectiveSelector = ast.selector;
             } else {
->>>>>>> 8a741399
                 ast.__effectiveSelector = ast.selector;
             }
         }
