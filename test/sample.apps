// -* mode: js -*-

// InvalidType
// ** typecheck: expect TypeError **
now => @org.thingpedia.invalid.get() => notify;

====

// InvalidType2
// ** typecheck: expect TypeError **
now => @org.thingpedia.invalid2.get() => notify;

====

// InvalidType3
// ** typecheck: expect TypeError **
now => @org.thingpedia.builtin.test.invalid() => notify;

====

// Array
monitor @com.twitter.home_timeline(), in_array(author, ["alice"^^tt:username, "bob"^^tt:username])  => notify;

====

// TestExternalPredicate
{
monitor @com.twitter.home_timeline(), @org.thingpedia.builtin.thingengine.builtin.get_time() { time >= makeTime(9,0) && time <= makeTime(10, 0) } => notify;
monitor @com.twitter.home_timeline(), text =~ "lol" && @org.thingpedia.builtin.thingengine.builtin.get_time() { time >= makeTime(9,0) && time <= makeTime(10, 0) } => notify;
}

====

// ** typecheck: expect TypeError **
// these should not typecheck
// TestInvalidExternalPredicate1
monitor @com.twitter.home_timeline(), @org.thingpedia.builtin.thingengine.builtin.get_time() { time =~ "lol" } => notify;

====

// ** typecheck: expect TypeError **
// TestInvalidExternalPredicate2
monitor @com.twitter.home_timeline(), @org.thingpedia.builtin.thingengine.builtin.get_time() { lol =~ "lol" } => notify;

====

// ** typecheck: expect TypeError **
// TestInvalidExternalPredicate3
monitor @com.twitter.home_timeline(), @com.twitter.post() { text =~ "lol" } => notify;

====

executor = "bob"^^tt:username : { // TestReturn
    monitor @com.twitter.home_timeline() => return;
}

====

executor = self : { // ExplicitSelf
    now => @org.thingpedia.builtin.thingengine.builtin.say(message="lol");
}

====

executor = "matrix-account:@gcampax:matrix.org"^^tt:contact : { // WithPrincipals
    now => @org.thingpedia.builtin.thingengine.builtin.say(message="lol");
}

====

// CompareDate
{
    now => @org.thingpedia.builtin.thingengine.builtin.get_time(), time >= makeTime(10,0) => notify;
}

====

// StartsWith
{
    monitor @com.twitter.home_timeline(), starts_with(text, "foo") => notify;
}

====

// EntityNames
{
    now => @com.twitter.post_picture(caption="lol", picture_url="http://foo.com/bar.jpg"^^tt:picture("A funny picture"));
}

====

// DownCast
{
    monitor @com.xkcd(id="com.xkcd-6").get_comic()
    => @com.twitter.post(status=picture_url);
}

====

// EventType
{
    monitor @com.twitter.home_timeline() => @org.thingpedia.builtin.thingengine.builtin.say(message=$event.type);
}

====

// FormatEvent
{
    monitor @com.twitter.home_timeline() => @org.thingpedia.builtin.thingengine.builtin.say(message=$event);
}

====

// ComplexFilter
{
    monitor @com.twitter.home_timeline(), text =~ "foo" || (text =~"bar" && !(text =~ "lol")) => notify;
}

====

// WithClassDef
{
    class @dyn_0 extends @remote {
        action send(in req foo : String);
    }
    now => @dyn_0.send(foo="foo");
}

====

// ** typecheck: expect TypeError **
// WrongClassDef
{
    class @dyn_0 extends @remote {
        action send(in req foo : Number);
    }
    now => @dyn_0.send(foo="foo");
}
====

// without wrapping it should still work

monitor @com.twitter.home_timeline() => notify;

====

// same for immediates
now => @security-camera.current_event() => notify;

====

// PrimaryKind
monitor @com.twitter.home_timeline() => notify;

====

// Contains
{
    monitor @com.twitter.home_timeline(), contains(hashtags, "lol") => notify;
}

====

// ParameterPassing
{
    monitor @com.xkcd(id="com.xkcd-6").get_comic()
    => @com.twitter(id="com.twitter-foo").post_picture(caption=title, picture_url=picture_url);
}

====

// SecurityCamera
    now => @security-camera.current_event() => notify;

====

// SearchYoutube
    now => @com.youtube.search_videos(query="lol"), video_url == "http://www.youtube.com"^^tt:url =>  notify;

====

// TimeTest
{
    attimer(time=makeTime(12, 30)) => notify;
}

====

// PhoneNumberTest
{
    now => @org.thingpedia.builtin.thingengine.phone.send_sms(to="+15555555555", message="");
    now => @org.thingpedia.builtin.thingengine.phone.send_sms(to="+15555555555"^^tt:phone_number, message="");
    monitor @org.thingpedia.builtin.thingengine.phone.sms(), sender=="+15555555555"^^tt:phone_number => notify;
}

====

// ** typecheck: expect TypeError **
// InvalidPhoneNumberTest
    now => @org.thingpedia.builtin.thingengine.phone.send_sms(to="+15555555555"^^tt:email_address, message="");

====

// LocationAsTriggerParam
    monitor @org.thingpedia.weather.current(location=makeLocation(1, 3)) => notify;

====

// RelativeLocation
    monitor @org.thingpedia.weather.current(location=$context.location.current_location) => notify;

====

// LocationWithDisplayAsTriggerParam
    monitor @org.thingpedia.weather.current(location=makeLocation(1, 3, "Somewhere"))  => notify;

====

// SabrinaGeneratedMonitorcom.twitter
{
    monitor @com.twitter(id="com.twitter-foo").home_timeline(), author == "HillaryClinton"^^tt:username => notify;
}

====

// CommandTest
  now => @org.thingpedia.builtin.thingengine.builtin.say(message="test");

====

// LogQueryTest
    now => t => notify;

====

// LogQueryTestProjection
    now => [col1] of Q1 => notify;

====

// LogQueryTestSelection
    now => [col1] of (Q1, col2 >= 42) => notify;

/* select col1 as v_1 from Q1 where col2 >= 42 */

====

// LogQueryTestJoin
{
  now => ([col1] of Q1 join Q2), col2 >= col1 => notify;
  now => [col2] of (([col1] of Q1 join Q2), col2 >= col1) => notify;
}

====

// LogQueryAggregationTest
now => aggregate max field of Q1 => notify;

====

// LogQueryAggregationMeasureTest
// col1 has type Measure(C)
{
now => aggregate max col1 of Q3 => @thermostat.set_target_temperature(value=max);
now => (aggregate max col1 of Q3) as tmp => @thermostat.set_target_temperature(value=tmp.max);
}

====

// ** typecheck: expect TypeError **
// LogQueryInvalidAggregationTest
now => aggregate max nonexisting_field of Q1 => notify;

====

// ** typecheck: expect TypeError **
// LogQueryInvalidAggregation2Test
now => aggregate max str1 of Q1 => notify;

====

// LogQueryCountTest
now => aggregate count of Q1 => notify;

====

// LogQueryCountParamPassingTest
now => aggregate count str1 of Q1 join @com.xkcd.get_comic() on (number=count) => notify;

====

// ** typecheck: expect TypeError **
// LogQueryCountInvalidParamPassingTest
now => aggregate count str1 of Q1 => @com.twitter.post(status=count);

====

// LogQueryArgmTest
{
now => [field1, field2] of aggregate argmax 1,1 another_field of Q0 => notify;
now => [field1, field2] of aggregate argmax 1,3 another_field of Q0 => notify;
}

====

// ** typecheck: expect TypeError **
// LogQueryInvalidArgmTest
now => [field1, field2] of aggregate argmax 1,1 nonexisting_field of Q0 => notify;

====

// WithSave
{
let table steps    := @edu.stanford.rakeshr1.fitbit.getsteps();
let table my_table := aggregate max steps of Q1;
now => my_table => notify;
}

====

// LogTriggerTest
monitor Q1 join Q2 => notify;

====

// LogTriggerAggregationTest
monitor (aggregate max field of Q1) => notify;

====

// LogTriggerArgmTest
monitor ([field1, field2] of aggregate argmax 1,1 another_field of Q0) => notify;

====

// LogTestAll
let stream saved := [foo] of (monitor Q0 join Q1);

====

// LogTestTableName
let stream lol := [foo] of (monitor Q0 join Q1);

====

// RelativeTime
{
now => Q1, _timestamp >= makeDate() + 2year => notify;
now => Q1, _timestamp >= makeDate() + -2year => notify;
now => Q1, _timestamp >= makeDate() - 2year => notify;
now => Q1, _timestamp >= makeDate() + 24mon => notify;
now => Q1, _timestamp >= makeDate() + (-1year + -12mon) => notify;
now => Q1, _timestamp >= start_of(mon) && _timestamp <= end_of(day) => notify;
}

====

// Lambdas
{
let table macro := \(p_number : Number) -> @com.xkcd.get_comic(number=p_number) ;
now => macro(p_number=1234) => notify;
}

====

// EdgeFilter
{
let stream once := \(x : Stream) -> edge x on (true) ;

edge (monitor @thermostat.get_temperature()) on value >= 70F => notify;
}

====

// Window
{
let table A := window 1, 3 of timer(base=makeDate(), interval=10min);
let table B := timeseries makeDate(), -1week of timer(base=makeDate(), interval=10min);
let table C := sequence 1, 3 of Q1;
let table D := history start_of(week), -1week of Q1;

let table this_week := \(x : Table) -> history end_of(week), -1week of x;
let table last_week := \(x : Table) -> history start_of(week), -1week of x;
let table current := \(x : Table) -> sequence 1,1 of x;
let table previous := \(x : Table) -> sequence 2,1 of x;
let table latest_K := \(x : Table, k : Number) -> sequence 1, k of x;
}

====

// ** typecheck: expect TypeError **
// Table x doesn't have field score. Maybe fix this later.
// Argmaxes
{
let table gold_medal := \(x : Table) -> aggregate argmax 1, 1 score of x ;
let table silver_medal := \(x : Table) -> aggregate argmax 2,1 score of x ;

let table top_K := \(x : Any, k : Number) -> aggregate argmax 1,k score of x ;

let table bottom_K := \(x : Any, k : Number) -> aggregate argmin 1,k score of x ;
now => gold_medal(x=Q4) => notify;

}

====

// Computation
{
let table x := compute distance(location, makeLocation(1,2)) of @org.thingpedia.builtin.thingengine.phone.get_gps();
let table y := compute distance(location, $context.location.home) of @org.thingpedia.builtin.thingengine.phone.get_gps();
let table z := compute (col1 + col2) of Q1;
let table xx := compute (1 + sum) of aggregate sum col1 of Q1;
let table xy := compute (1 + colsum) of aggregate sum col1 as colsum of Q1;
let table xxy := compute (1 + colsum) as colwhatever of aggregate sum col1 as colsum of Q1;
}

====

// Action Lambdas
let action x := \(x : String) -> @com.twitter.post(status=x);

====

// Lambdas Join
{
let table macro := \(number : Number) -> @com.xkcd.get_comic(number=number) ;
now => Q1 join macro() on (number=steps) => notify;
}

====

// Entities
{
  // allow spaces in entity types
  let table x1 := \(y : Entity(tt : hashtag)) -> @com.twitter.home_timeline(), contains(hashtags, y);

  // allow dots in entity types
  let table x2 := \(y : Entity(com.google.drive : file_id)) -> @com.google.drive.list_drive_files(), file_id == y;
  let table x3 := \(y : Entity(com.google . drive : file_id)) -> @com.google.drive.list_drive_files(), file_id == y;

  now => x1(y="foo"^^ tt : hashtag) => notify;
  now => x2(y="xxx"^^ com . google . drive : file_id ( "Some file" ) ) => notify;
}

====
// ** typecheck: expect TypeError **
// number is not a valid field in @com.xkcd.get_comic()
// Monitor on param

{
monitor @com.xkcd.get_comic() => notify;
monitor @com.xkcd.get_comic() on new [title] => notify;
monitor @com.xkcd.get_comic() on new [title, number] => notify;
}

====
// ** typecheck: expect TypeError **
// No $events
{
now => @com.twitter.post(status=$event);
}

====
// Join with parameter passing
{
((monitor @com.wsj.get()) join @com.yandex.translate.translate() on (text=$event)) => notify;
}

====
// Currencies
{
now => @com.uber.price_estimate(start=$context.location.home,end=$context.location.work) => notify;
now => @com.uber.price_estimate(start=$context.location.home,end=$context.location.work), low_estimate >= makeCurrency(50,usd) => notify;
}

====

{
now => (@com.live.onedrive.list_files() join @com.bing.web_search() on (query=description)) => notify;
(monitor (@com.live.onedrive.list_files())) join @com.bing.web_search() on (query=description) => notify;
now => (@com.live.onedrive.list_files() join @com.bing.web_search() on (query=description)) => @com.twitter.post(status=title);
(monitor (@com.live.onedrive.list_files())) join @com.bing.web_search() on (query=description) => @com.twitter.post(status=title);
now => (@com.live.onedrive.list_files() join @com.bing.web_search() on (query=description)) => @com.twitter.post(status=description);
(monitor (@com.live.onedrive.list_files())) join @com.bing.web_search() on (query=description) => @com.twitter.post(status=description);
}

====
// Bug 1
{
   now => @com.yandex.translate.translate(target_language="it"^^tt:iso_lang_code("Italian")) => notify;
}

====
// Bug 2
{
now => @com.twitter.my_tweets() join @com.bing.web_search() on (query=text) => notify ;
}

====
// Bug 3
{
let action x := \(p_status :String) -> @com.twitter.post(status=p_status);
}

====
// Bug 4
now => @security-camera.set_power(power=enum(on));

====

// ** typecheck: expect TypeError **
now => notify; 

====

let action x := \(status : String) -> @com.twitter.post(status=status);

====

// ** typecheck: expect TypeError **
let action x := \(status : Number) -> @com.twitter.post(status=status);

====

now => @com.twitter.follow(user_name=null^^tt:username("donald trump"));

====

// class definitions and import stmts
{
  class @com.foo {
    import loader from @org.thingpedia.v2();
    import config from @org.thingpedia.config.discovery(protocol=enum(bluetooth));

    monitorable query get_power(out power : Enum(on, off))
    #_[canonical='power status of foo']
    #_[confirmation='status of foo']
    #[poll_interval=10min];

    action set_power(in req power : Enum(on,off) #_[prompt='do you want turn on or off?'])
    #_[canonical='set power of foo']
    #_[confirmation='turn $power foo'];
  }
}

====

{
  class @com.foo {
    list query get_random_number(out number : Number)
    #_[canonical='get random number']
    #_[confirmation='random number'];
  }
}

====

// ** typecheck: expect TypeError **
// Missing poll interval
{
  class @com.foo {
    monitorable query get_power(out power : Enum(on, off))
    #_[canonical='power status of foo']
    #_[confirmation='status of foo'];
  }
}

====

// ** typecheck: expect TypeError **
// invalid value type for poll interval
{
  class @com.foo {
    monitorable query get_power(out power : Enum(on, off))
    #_[canonical='power status of foo']
    #_[confirmation='status of foo']
    #[poll_interval=10];
  }
}

====

// ** typecheck: expect TypeError **
// invalid value type for natural language annotations
{
  class @com.foo {
    list query get_random_number(out number : Number)
    #_[canonical='get random number']
    #_[confirmation='random number']
    #_[foo=10];
  }
}

====

// ** typecheck: expect TypeError **
// action is not monitorable
{
  class @com.foo {
    monitorable action set_power(in req power : Enum(on,off) #_[prompt='do you want turn on or off?'])
    #_[canonical='set power of foo']
    #_[confirmation='turn $power foo'];
  }
}

====

// ** typecheck: expect TypeError **
// prompt for output argument
{
  class @com.foo {
    list query get_random_number(out number : Number #_[prompt='what number?'])
    #_[canonical='get random number']
    #_[confirmation='random number'];
  }
}

====

// Mixins 1
{
  class @com.foo {
    import loader from @org.thingpedia.v2();
    import config from @org.thingpedia.config.custom_oauth();
  }
}

====

// Mixins 2
{
  class @com.foo {
    import loader from @org.thingpedia.generic_rest();
    import config from @org.thingpedia.config.oauth2(client_id="xxx", client_secret="yyy");
  }
}

====

// ** typecheck: expect TypeError **
// invalid mixin
{
  class @com.foo {
    import loader from @org.thingpedia.v3();
  }
}

====

// ** typecheck: expect TypeError **
// invalid parameter for mixin
{
  class @com.foo {
    import loader from @org.thingpedia.v2(foo='bar');
  }
}

====

// ** typecheck: expect TypeError **
// missing required parameter for mixin
{
  class @com.foo {
    import loader from @org.thingpedia.config.discovery();
  }
}

====

// Map type
{
  class @com.foo {
    import loader from @org.thingpedia.config.form(params=makeArgMap(url:String, password:Password));
  }
}

====

// Dataset language
dataset @com.twitter language 'en' {
    stream (p_author : Entity(tt:username)) := monitor (@com.twitter.search()), author == p_author
    #_[utterances=['monitor ${p_author}\'s tweets']];

    query := @com.twitter.search()
    #_[utterances=['tweets', 'post on twitter']];

    program := {
        monitor (@com.twitter.search()) => notify;
    }
    #_[utterances=['notify me about new tweets']];
}

====

// ** typecheck: expect TypeError **
// wrong type
dataset foo {
    stream (p_author : Number) := monitor (@com.twitter.search()), author == p_author
    #_[utterances=['monitor ${p_author}\'s tweets']];
}

====

// Meta language
class @foo {
    action send(in req bar : Number)
    #_[canonical='send a number']
    #_[confirmation='send $bar'];
}

dataset @foo {
    action := @foo.send()
    #_[utterances=['send']];

    program := {
       now => @foo.send();
   }
   #_[utterances=['send']];
}

====

// ** typecheck: expect TypeError **
// Meta language 2
class @foo {
    action send(in req bar : Number)
    #_[canonical='send a number']
    #_[confirmation='send $bar'];
}

dataset @foo {
    action := @bar.send()
    #_[utterances=['send']];
}

====

// ** typecheck: expect TypeError **
// Meta language 3
class @foo {
    action send(in req bar : Number)
    #_[canonical='send a number']
    #_[confirmation='send $bar'];
}

dataset @foo {
    action := @foo.follow()
    #_[utterances=['follow']];
}

====

<<<<<<< HEAD
// Meta language: class annotations
class @foo
#_[name='Foo']
#_[description='Bar'] {
    action send(in req bar : Number)
    #_[canonical='send a number']
    #_[confirmation='send $bar'];
}

dataset @foo {
    action := @foo.send()
    #_[utterances=['send']];
}

====

// ** typecheck: expect TypeError **
// duplicate import
class @com.foo {
    import loader from @org.thingpedia.config.discovery(protocol=enum(bluetooth));
    import loader from @org.thingpedia.config.form(params=makeArgMap(url:String));
}

====

// formatted output
class @foo {
    query get(out title : String, out url : URL)
    #_[canonical='send a number']
    #_[confirmation='send $bar']
    #_[formatted=['Here is something for you', { type='rdl', displayTitle='$title', webCallback='$url' } ]];
}
=======
// Examples with annotations
dataset @foo {
    action () := @com.twitter.follow()
    #_[utterances='follow somebody on Twitter']
    #_[preprocessed='follow somebody on twitter'];

    action (p_status : String) := @com.twitter.post(status=p_status)
    #_[utterances=['post ${p_status} on Twitter']]
    #_[preprocessed=['post ${p_status} on twitter']]
    #[id=1234];

    query := @com.twitter.home_timeline()
    #[id=1235] #[click_count=7];

    query := @com.twitter.direct_messages()
    #[id=1236] #[arbitrary='stri\ng'] #[arbitrary_number=42];
}

====

// Generated from Thingpedia, part of the Thingpedia tests
dataset @org.thingpedia.dynamic.by_kinds.org_thingpedia_builtin_test language "en" {
    action  := @org.thingpedia.builtin.test.eat_data()
        #_[utterances=["eat some data"]]
        #_[preprocessed=["eat some data"]]
        #[id=1000] #[click_count=0];
    query (p_size :Measure(byte)) := @org.thingpedia.builtin.test.get_data(size=p_size)
        #_[utterances=["get some data"]]
        #_[preprocessed=["get some data"]]
        #[id=1001] #[click_count=0];
    program := monitor (@org.thingpedia.builtin.test.get_data()) => @org.thingpedia.builtin.test.eat_data()
        #_[utterances=["keep eating data!"]]
        #_[preprocessed=["keep eating data !"]]
        #[id=1002] #[click_count=0];
    program := monitor (@org.thingpedia.builtin.test.get_data()) => @org.thingpedia.builtin.test.eat_data()
        #_[utterances=["keep eating data! (v2)"]]
        #_[preprocessed=["keep eating data ! -lrb- v2 -rrb-"]]
        #[id=1003] #[click_count=0];
    action (p_data : String) := @org.thingpedia.builtin.test.eat_data(data=p_data)
        #_[utterances=["more data eating..."]]
        #_[preprocessed=["more data eating ..."]]
        #[id=1004] #[click_count=0];
    query  := @org.thingpedia.builtin.test.get_data()
        #_[utterances=["more data genning..."]]
        #_[preprocessed=["more data genning ..."]]
        #[id=1005] #[click_count=0];
}

dataset @org.thingpedia.dynamic.by_key.eat language "en" {
    action  := @org.thingpedia.builtin.test.eat_data()
        #_[utterances=["eat some data"]]
        #_[preprocessed=["eat some data"]]
        #[id=1000] #[click_count=0];
}
>>>>>>> ba5c3369
<|MERGE_RESOLUTION|>--- conflicted
+++ resolved
@@ -750,7 +750,6 @@
 
 ====
 
-<<<<<<< HEAD
 // Meta language: class annotations
 class @foo
 #_[name='Foo']
@@ -776,6 +775,26 @@
 
 ====
 
+// Examples with annotations
+dataset @foo {
+    action () := @com.twitter.follow()
+    #_[utterances='follow somebody on Twitter']
+    #_[preprocessed='follow somebody on twitter'];
+
+    action (p_status : String) := @com.twitter.post(status=p_status)
+    #_[utterances=['post ${p_status} on Twitter']]
+    #_[preprocessed=['post ${p_status} on twitter']]
+    #[id=1234];
+
+    query := @com.twitter.home_timeline()
+    #[id=1235] #[click_count=7];
+
+    query := @com.twitter.direct_messages()
+    #[id=1236] #[arbitrary='stri\ng'] #[arbitrary_number=42];
+}
+
+====
+
 // formatted output
 class @foo {
     query get(out title : String, out url : URL)
@@ -783,27 +802,8 @@
     #_[confirmation='send $bar']
     #_[formatted=['Here is something for you', { type='rdl', displayTitle='$title', webCallback='$url' } ]];
 }
-=======
-// Examples with annotations
-dataset @foo {
-    action () := @com.twitter.follow()
-    #_[utterances='follow somebody on Twitter']
-    #_[preprocessed='follow somebody on twitter'];
-
-    action (p_status : String) := @com.twitter.post(status=p_status)
-    #_[utterances=['post ${p_status} on Twitter']]
-    #_[preprocessed=['post ${p_status} on twitter']]
-    #[id=1234];
-
-    query := @com.twitter.home_timeline()
-    #[id=1235] #[click_count=7];
-
-    query := @com.twitter.direct_messages()
-    #[id=1236] #[arbitrary='stri\ng'] #[arbitrary_number=42];
-}
-
-====
-
+
+====
 // Generated from Thingpedia, part of the Thingpedia tests
 dataset @org.thingpedia.dynamic.by_kinds.org_thingpedia_builtin_test language "en" {
     action  := @org.thingpedia.builtin.test.eat_data()
@@ -837,5 +837,4 @@
         #_[utterances=["eat some data"]]
         #_[preprocessed=["eat some data"]]
         #[id=1000] #[click_count=0];
-}
->>>>>>> ba5c3369
+}