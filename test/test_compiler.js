--- conflicted
+++ resolved
@@ -5213,19 +5213,6 @@
     __env.reportError("Failed to invoke query", _exc_);
   }`]],
 
-<<<<<<< HEAD
-    [`now => @com.twitter.post(status=$context.selection: String);`,
-    [`"use strict";
-  let _t_0;
-  let _t_1;
-  try {
-    _t_0 = {};
-    _t_1 = await __env.loadContext("selection", "String");
-    _t_0.status = _t_1;
-    await __env.invokeAction("com.twitter", { }, "post", _t_0);
-  } catch(_exc_) {
-    __env.reportError("Failed to invoke action", _exc_);
-=======
     //67 Database query
     [`now => [id] of @org.wikidata.person(), P735 ~= 'Bob' => notify;`,
     [`"use strict";
@@ -5326,7 +5313,20 @@
     }
   } catch(_exc_) {
     __env.reportError("Failed to invoke query", _exc_);
->>>>>>> 025a52b4
+  }`]],
+    
+    //70 Test screen selection as a context
+    [`now => @com.twitter.post(status=$context.selection: String);`,
+    [`"use strict";
+  let _t_0;
+  let _t_1;
+  try {
+    _t_0 = {};
+    _t_1 = await __env.loadContext("selection", "String");
+    _t_0.status = _t_1;
+    await __env.invokeAction("com.twitter", { }, "post", _t_0);
+  } catch(_exc_) {
+    __env.reportError("Failed to invoke action", _exc_);
   }`]]
 ];
 
