--- conflicted
+++ resolved
@@ -213,13 +213,8 @@
     ['query: Invocation(Device(com.washingtonpost, , ), get_article, InputParam(section, Enum(world)), )'],
     ['Device(com.washingtonpost, , ) com.washingtonpost:get_article',
      'InputParam(section, Enum(world)) com.washingtonpost:get_article',
-<<<<<<< HEAD
      'Atom(title, in_array~, Array(String(lol),String(bar))) com.washingtonpost:get_article'
     ],
-=======
-     'Atom(title, in_array~, Array(String(lol),String(bar))) com.washingtonpost:get_article',
-     ],
->>>>>>> d6c22021
     ['Selector(@com.washingtonpost)',
      'InputParamSlot(section : Enum(politics,opinions,local,sports,national,world,business,lifestyle)) in_param.section What section do you want to read?',
      'FilterSlot(title in_array~ : Array(String)) filter.in_array~.title Please tell me the value of the filter on the title.',
@@ -241,12 +236,7 @@
     ['query: Invocation(Device(com.washingtonpost, , ), get_article, InputParam(section, Enum(world)), )'],
     ['Device(com.washingtonpost, , ) com.washingtonpost:get_article',
      'InputParam(section, Enum(world)) com.washingtonpost:get_article',
-<<<<<<< HEAD
      'Atom(title, in_array~, Array(String(lol),String(bar))) com.washingtonpost:get_article'],
-=======
-     'Atom(title, in_array~, Array(String(lol),String(bar))) com.washingtonpost:get_article'
-     ],
->>>>>>> d6c22021
     ['Selector(@com.washingtonpost)',
      'InputParamSlot(section : Enum(politics,opinions,local,sports,national,world,business,lifestyle)) in_param.section What section do you want to read?',
      'FilterSlot(title in_array~ : Array(String)) filter.in_array~.title Please tell me the value of the filter on the title.',
@@ -411,7 +401,6 @@
     ]
     ],
 
-<<<<<<< HEAD
     [`
 $dialogue @org.thingpedia.dialogue.transaction.execute;
 now => [food] of ((@uk.ac.cam.multiwoz.Restaurant.Restaurant()), true) => notify
@@ -431,8 +420,6 @@
      'ResultSlot(food : String) result.food what would you like to eat,what are you in the mood for']
     ],
 
-=======
->>>>>>> d6c22021
     [`now => compute distance(geo, $context.location.current_location) of @com.yelp.restaurant() => notify;`,
     ['query: Invocation(Device(com.yelp, , ), restaurant, , )'],
     ['Device(com.yelp, , ) com.yelp:restaurant'],
@@ -440,9 +427,6 @@
     'FieldSlot(expression : Measure(m)) compute.expression What expression would you like?',
     'ComputationOperandSlot(distance[0] : Location) compute.expression.distance.0 What is the first operand to distance you would like?',
     'ComputationOperandSlot(distance[1] : Location) compute.expression.distance.1 What is the second operand to distance you would like?']
-<<<<<<< HEAD
-    ]
-=======
     ],
 
     [`monitor @security-camera.current_event(), (has_person == true && @org.thingpedia.builtin.thingengine.builtin.get_gps() { location == new Location(1, 2) })  => notify;`,
@@ -460,7 +444,6 @@
     'Selector(@org.thingpedia.builtin.thingengine.builtin)',
     'FilterSlot(location == : Location) filter.==.location What location are you interested in?'
     ]]
->>>>>>> d6c22021
 ];
 
 async function test(i) {
@@ -495,12 +478,8 @@
         assertArrayEquals(i, generatedSlots, expectedSlots);
         assertArrayEquals(i, generatedSlots2, expectedSlots2);
     } catch(e) {
-<<<<<<< HEAD
-        console.error('Test Case #' + (i+1) + ' ' + code + ': failed with exception');
-=======
         console.error('Test Case #' + (i+1) + ': failed with exception');
         console.error(code);
->>>>>>> d6c22021
         console.error('Error: ' + e.message);
         console.error(e.stack);
         if (process.env.TEST_MODE)
