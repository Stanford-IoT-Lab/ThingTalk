--- conflicted
+++ resolved
@@ -420,14 +420,11 @@
 
     [`[ param:author:Entity(tt:username) , param:text:String ] of ( monitor ( @com.twitter.home_timeline ) on new param:text:String ) => notify`,
     `monitor new text of tweets and show me the text and author`, {},
-<<<<<<< HEAD
-    `[text, author] of (monitor (@com.twitter.home_timeline()) on new [text]) => notify;`],
+    `[author, text] of (monitor (@com.twitter.home_timeline()) on new [text]) => notify;`],
 
     ['now => @com.twitter.post param:status:String = context:selection:String',
     'post this on twitter', {},
-    `now => @com.twitter.post(status=$context.selection : String);`]
-=======
-    `[author, text] of (monitor (@com.twitter.home_timeline()) on new [text]) => notify;`],
+    `now => @com.twitter.post(status=$context.selection : String);`],
 
     [`now => ( @com.twitter.home_timeline ) filter count ( param:hashtags:Array(Entity(tt:hashtag)) ) >= 0 => notify`,
     `get tweets with hashtags`, {},
@@ -460,8 +457,7 @@
 
     [`compute distance ( param:location:Location , location:current_location ) of ( monitor ( @com.yelp.restaurants ) ) => notify`,
     `get restaurants and their distance from here`, {},
-    `compute distance(location, $context.location.current_location) of (monitor (@com.yelp.restaurants())) => notify;`]
->>>>>>> 864bdd30
+    `compute distance(location, $context.location.current_location) of (monitor (@com.yelp.restaurants())) => notify;`],
 ];
 
 async function testCase(test, i) {
